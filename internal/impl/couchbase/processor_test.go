--- conflicted
+++ resolved
@@ -143,11 +143,7 @@
 
 	bucket := fmt.Sprintf("testing-processor-%d", time.Now().Unix())
 	require.NoError(t, createBucket(t.Context(), servicePort, bucket))
-<<<<<<< HEAD
-	t.Cleanup(func() { // t.Context() can't be used here because it is closed before cleanup
-=======
 	t.Cleanup(func() {
->>>>>>> 6150c419
 		require.NoError(t, removeBucket(context.Background(), servicePort, bucket))
 	})
 
@@ -182,43 +178,40 @@
 	t.Run("Get", func(t *testing.T) {
 		testCouchbaseProcessorGet(uid, payload, bucket, servicePort, t)
 	})
-<<<<<<< HEAD
-
-	// counters tests
-	t.Run("Remove", func(t *testing.T) {
-		testCouchbaseProcessorRemove(uid, bucket, servicePort, t)
-	})
-	t.Run("Increment", func(t *testing.T) {
-		testCouchbaseProcessorCounter(uid, "increment", "1", "1", bucket, servicePort, t)
-	})
-	t.Run("Decrement", func(t *testing.T) { // minimum value of counter is zero
-		testCouchbaseProcessorCounter(uid, "decrement", "2", "0", bucket, servicePort, t)
-	})
-	t.Run("Increment", func(t *testing.T) {
-		testCouchbaseProcessorCounter(uid, "increment", "8", "8", bucket, servicePort, t)
-	})
-	t.Run("Decrement", func(t *testing.T) {
-		testCouchbaseProcessorCounter(uid, "decrement", "2", "6", bucket, servicePort, t)
-	})
-	// noop only retrive value
-	t.Run("Increment", func(t *testing.T) {
-		testCouchbaseProcessorCounter(uid, "increment", "0", "6", bucket, servicePort, t)
-	})
-	t.Run("Decrement", func(t *testing.T) {
-		testCouchbaseProcessorCounter(uid, "decrement", "0", "6", bucket, servicePort, t)
-	})
-	t.Run("Increment", func(t *testing.T) {
-		testCouchbaseProcessorCounter(uid, "increment", "", "6", bucket, servicePort, t)
-	})
-	t.Run("Decrement", func(t *testing.T) {
-		testCouchbaseProcessorCounter(uid, "decrement", "", "6", bucket, servicePort, t)
-=======
 	t.Run("TTL", func(t *testing.T) {
 		testCouchbaseProcessorUpsertTTL(payload, bucket, servicePort, t)
 		testCouchbaseProcessorGet(uid, payload, bucket, servicePort, t)
 		time.Sleep(5 * time.Second)
 		testCouchbaseProcessorGetMissing(uid, bucket, servicePort, t)
->>>>>>> 6150c419
+	})
+	// counters tests
+	t.Run("Remove", func(t *testing.T) {
+		testCouchbaseProcessorRemove(uid, bucket, servicePort, t)
+	})
+	t.Run("Increment", func(t *testing.T) {
+		testCouchbaseProcessorCounter(uid, "increment", "1", "1", bucket, servicePort, t)
+	})
+	t.Run("Decrement", func(t *testing.T) { // minimum value of counter is zero
+		testCouchbaseProcessorCounter(uid, "decrement", "2", "0", bucket, servicePort, t)
+	})
+	t.Run("Increment", func(t *testing.T) {
+		testCouchbaseProcessorCounter(uid, "increment", "8", "8", bucket, servicePort, t)
+	})
+	t.Run("Decrement", func(t *testing.T) {
+		testCouchbaseProcessorCounter(uid, "decrement", "2", "6", bucket, servicePort, t)
+	})
+	// noop only retrive value
+	t.Run("Increment", func(t *testing.T) {
+		testCouchbaseProcessorCounter(uid, "increment", "0", "6", bucket, servicePort, t)
+	})
+	t.Run("Decrement", func(t *testing.T) {
+		testCouchbaseProcessorCounter(uid, "decrement", "0", "6", bucket, servicePort, t)
+	})
+	t.Run("Increment", func(t *testing.T) {
+		testCouchbaseProcessorCounter(uid, "increment", "", "6", bucket, servicePort, t)
+	})
+	t.Run("Decrement", func(t *testing.T) {
+		testCouchbaseProcessorCounter(uid, "decrement", "", "6", bucket, servicePort, t)
 	})
 }
 
@@ -393,17 +386,39 @@
 	assert.Equal(t, uid, string(dataOut))
 }
 
-<<<<<<< HEAD
+func testCouchbaseProcessorUpsertTTL(payload, bucket, port string, t *testing.T) {
+	config := fmt.Sprintf(`
+url: 'couchbase://localhost:%s'
+bucket: %s
+username: %s
+password: %s
+id: '${! json("id") }'
+content: 'root = this'
+operation: 'upsert'
+ttl: 3s
+`, port, bucket, username, password)
+
+	msgOut, err := getProc(t, config).ProcessBatch(t.Context(), service.MessageBatch{
+		service.NewMessage([]byte(payload)),
+	})
+
+	// batch processing should be fine and contain one message.
+	assert.NoError(t, err)
+	assert.Len(t, msgOut, 1)
+	assert.Len(t, msgOut[0], 1)
+
+	// message content should stay the same.
+	dataOut, err := msgOut[0][0].AsBytes()
+	assert.NoError(t, err)
+	assert.JSONEq(t, payload, string(dataOut))
+}
+
 func testCouchbaseProcessorCounter(uid, operation, value, expected, bucket, port string, t *testing.T) {
-=======
-func testCouchbaseProcessorUpsertTTL(payload, bucket, port string, t *testing.T) {
->>>>>>> 6150c419
-	config := fmt.Sprintf(`
-url: 'couchbase://localhost:%s'
-bucket: %s
-username: %s
-password: %s
-<<<<<<< HEAD
+	config := fmt.Sprintf(`
+url: 'couchbase://localhost:%s'
+bucket: %s
+username: %s
+password: %s
 id: '${! meta("id") }'
 content: 'root = this.or(null)'
 operation: '%s'
@@ -413,24 +428,13 @@
 	msg.MetaSetMut("id", uid)
 	msgOut, err := getProc(t, config).ProcessBatch(t.Context(), service.MessageBatch{
 		msg,
-=======
-id: '${! json("id") }'
-content: 'root = this'
-operation: 'upsert'
-ttl: 3s
-`, port, bucket, username, password)
-
-	msgOut, err := getProc(t, config).ProcessBatch(t.Context(), service.MessageBatch{
-		service.NewMessage([]byte(payload)),
->>>>>>> 6150c419
-	})
-
-	// batch processing should be fine and contain one message.
-	assert.NoError(t, err)
-	assert.Len(t, msgOut, 1)
-	assert.Len(t, msgOut[0], 1)
-
-<<<<<<< HEAD
+	})
+
+	// batch processing should be fine and contain one message.
+	assert.NoError(t, err)
+	assert.Len(t, msgOut, 1)
+	assert.Len(t, msgOut[0], 1)
+
 	// message content should be the counter value (1)
 	dataOut, err := msgOut[0][0].AsBytes()
 	assert.NoError(t, err)
@@ -438,10 +442,4 @@
 	// Since we didn't provide content, delta is 1, initial is 1.
 	// So first increment should return 1.
 	assert.Equal(t, expected, string(dataOut))
-=======
-	// message content should stay the same.
-	dataOut, err := msgOut[0][0].AsBytes()
-	assert.NoError(t, err)
-	assert.JSONEq(t, payload, string(dataOut))
->>>>>>> 6150c419
 }