--- conflicted
+++ resolved
@@ -128,7 +128,7 @@
 	require.Equal(t, `foo" bar "baz`, normalizeColumnName(`"foo"" bar ""baz"`))
 }
 
-<<<<<<< HEAD
+
 func BenchmarkColumnNormalization(b *testing.B) {
 	makeBench := func(name string) func(b *testing.B) {
 		return func(b *testing.B) {
@@ -146,7 +146,8 @@
 	b.Run("large", makeBench(strings.Repeat("a", 128)))
 	// Appently this is German for "fuel oil recoil absorber"
 	b.Run("unicode", makeBench("heizölrückstoßabdämpfung"))
-=======
+}
+
 func TestColumnQuoting(t *testing.T) {
 	require.Equal(t, `""`, quoteColumnName(""))
 	require.Equal(t, `"FOO"`, quoteColumnName("foo"))
@@ -156,7 +157,6 @@
 	require.Equal(t, `"FOO""BAR"`, quoteColumnName(`foo"bar`))
 	require.Equal(t, `"FOO""BAR1"`, quoteColumnName(`foo"bar1`))
 	require.Equal(t, `""""""""""`, quoteColumnName(`""""`))
->>>>>>> 44d711a7
 }
 
 func TestSnowflakeTimestamp(t *testing.T) {
